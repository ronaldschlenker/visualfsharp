--- conflicted
+++ resolved
@@ -29,57 +29,7 @@
     let read() =
         match cache.TryGetValue(typeof<'t>) with
         | true, value -> value :?> 't
-<<<<<<< HEAD
         | _ -> failwithf "Settings %s are not registered." typeof<'t>.Name
-
-    let setSettings( settings: 't) =
-        cache.[typeof<'t>] <- settings
-
-    [<Guid(Guids.svsSettingsPersistenceManagerIdString)>]
-    type SVsSettingsPersistenceManager = class end
-
-    [<Export>]
-    type SettingsStore
-        [<ImportingConstructor>]
-        (
-            [<Import(typeof<SVsServiceProvider>)>] 
-            serviceProvider: IServiceProvider
-        ) =
-        let settingsManager = serviceProvider.GetService(typeof<SVsSettingsPersistenceManager>) :?> ISettingsManager
-
-        // settings quallified type names are used as keys, this should be enough to avoid collisions
-        let storageKey (typ: Type) = typ.Namespace + "." + typ.Name
-
-        let save (settings: 't) =
-            // we replace default serialization with Newtonsoft.Json for easy schema evolution
-            settingsManager.SetValueAsync(storageKey typeof<'t>, JsonConvert.SerializeObject settings, false)
-            |> Async.AwaitTask 
-
-        let tryPopulate (settings: 't) =
-            let result, json = settingsManager.TryGetValue(storageKey typeof<'t>)
-            if result = GetValueResult.Success then
-                // if it fails we just return what we got
-                try JsonConvert.PopulateObject(json, settings) with _ -> () 
-            settings       
-
-        let ensureTrackingChanges (settings: 't) =                       
-            settings |> tryPopulate |> setSettings
-            let subset = settingsManager.GetSubset(storageKey typeof<'t>)
-            subset.add_SettingChangedAsync 
-            <| PropertyChangedAsyncEventHandler (fun _ _ ->
-                (getSettings() : 't) |> tryPopulate |> setSettings
-                System.Threading.Tasks.Task.CompletedTask )
-
-        member this.LoadSettings() : 't =
-            getSettings() |> tryPopulate
-            
-        member this.SaveSettings(settings: 't) =
-            save settings 
-
-        member __.RegisterDefault(defaultValue: 't) =
-            ensureTrackingChanges defaultValue
-=======
-        | _ -> failwithf "Settings %s are not registered." typeof<'t>.Name 
 
     let write settings = cache.[settings.GetType()] <- settings
 
@@ -87,24 +37,22 @@
         let result, json = settings.GetType() |> storageKey |> settingsManager.TryGetValue
         if result = GetValueResult.Success then
             // if it fails we just return what we got
-            try JsonConvert.PopulateObject(json, settings) with _ -> () 
+            try JsonConvert.PopulateObject(json, settings) with _ -> ()
         settings
-        
+
     member __.Read() = read()
 
     member __.Write settings =
         write settings
         // we replace default serialization with Newtonsoft.Json for easy schema evolution
         settingsManager.SetValueAsync(settings.GetType() |> storageKey, JsonConvert.SerializeObject settings, false)
-        |> Async.AwaitTask |> Async.StartImmediate   
+        |> Async.AwaitTask |> Async.StartImmediate
 
-    member __.Register defaultSettings =                       
+    member __.Register defaultSettings =
         defaultSettings |> updateFromStore |> write
         let subset = defaultSettings.GetType() |> storageKey |> settingsManager.GetSubset
 
         PropertyChangedAsyncEventHandler ( fun _ _ ->
             read() |> updateFromStore |> write
             System.Threading.Tasks.Task.CompletedTask )
-        |> subset.add_SettingChangedAsync
-         
->>>>>>> 4d1f0500
+        |> subset.add_SettingChangedAsync
--- conflicted
+++ resolved
@@ -68,10 +68,7 @@
                 let! results = parseAndCheckFile
                 return bindParsedInput results
         }
-<<<<<<< HEAD
-=======
 
->>>>>>> ae7e39c3
 
     member checker.ParseAndCheckDocument(document: Document, options: FSharpProjectOptions, allowStaleResults: bool, userOpName: string, ?sourceText: SourceText) =
         async {

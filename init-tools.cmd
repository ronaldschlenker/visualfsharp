--- conflicted
+++ resolved
@@ -1,119 +1,3 @@
-<<<<<<< HEAD
-@if not defined _echo @echo off
-setlocal
-
-set INIT_TOOLS_LOG=%~dp0init-tools.log
-set PACKAGES_DIR=%~dp0packages\
-set TOOLRUNTIME_DIR=%~dp0Tools
-
-set DOTNET_PATH=%TOOLRUNTIME_DIR%\dotnetcli\
-set DOTNET_CMD=%DOTNET_PATH%dotnet.exe
-
-set DOTNET_TOOLS_PATH=%TOOLRUNTIME_DIR%\dotnet20\
-set DOTNET_TOOLS_CMD=%DOTNET_TOOLS_PATH%dotnet.exe
-
-if [%BUILDTOOLS_SOURCE%]==[] set BUILDTOOLS_SOURCE=https://dotnet.myget.org/F/dotnet-buildtools/api/v3/index.json
-set /P BUILDTOOLS_VERSION=< "%~dp0BuildToolsVersion.txt"
-set BUILD_TOOLS_PATH=%PACKAGES_DIR%microsoft.dotnet.buildtools\%BUILDTOOLS_VERSION%\lib\
-set PROJECT_JSON_PATH=%TOOLRUNTIME_DIR%\%BUILDTOOLS_VERSION%
-set PROJECT_JSON_FILE=%PROJECT_JSON_PATH%\project.json
-set PROJECT_JSON_CONTENTS={ "dependencies": { "Microsoft.DotNet.BuildTools": "%BUILDTOOLS_VERSION%" , "Microsoft.DotNet.BuildTools.Coreclr": "1.0.4-prerelease"}, "frameworks": { "dnxcore50": { } } }
-set BUILD_TOOLS_SEMAPHORE=%PROJECT_JSON_PATH%\init-tools.completed0
-set TOOLS_INIT_RETURN_CODE=0
-
-:: if force option is specified then clean the tool runtime and build tools package directory to force it to get recreated
-if [%1]==[force] (
-  if exist "%TOOLRUNTIME_DIR%" rmdir /S /Q "%TOOLRUNTIME_DIR%"
-  if exist "%PACKAGES_DIR%microsoft.dotnet.buildtools" rmdir /S /Q "%PACKAGES_DIR%microsoft.dotnet.buildtools"
-)
-
-set /p DOTNET_TOOLS_VERSION=< "%~dp0DotnetCLIToolsVersion.txt"
-echo Checking for "%DOTNET_TOOLS_PATH%\sdk\%DOTNET_TOOLS_VERSION%"
-if not exist "%DOTNET_TOOLS_PATH%\sdk\%DOTNET_TOOLS_VERSION%" (
-  :: dotnet cli doesn't yet exist, delete the semaphore
-  echo del "%BUILD_TOOLS_SEMAPHORE%"
-  del "%BUILD_TOOLS_SEMAPHORE%" >NUL 2>&1
-)
-
-:: If sempahore exists do nothing
-echo Checking for "%BUILD_TOOLS_SEMAPHORE%"
-if exist "%BUILD_TOOLS_SEMAPHORE%" (
-  echo Tools are already initialized.
-  goto :DONE
-)
-
-:: Download Nuget.exe
-if NOT exist "%PACKAGES_DIR%NuGet.exe" (
-  if NOT exist "%PACKAGES_DIR%" mkdir "%PACKAGES_DIR%"
-  powershell -NoProfile -ExecutionPolicy unrestricted -Command "$wc = New-Object System.Net.WebClient; $wc.Proxy = [System.Net.WebRequest]::DefaultWebProxy; $wc.Proxy.Credentials = [System.Net.CredentialCache]::DefaultNetworkCredentials; $wc.DownloadFile('https://www.nuget.org/nuget.exe', '%PACKAGES_DIR%NuGet.exe')
-)
-
-if NOT exist "%PROJECT_JSON_PATH%" mkdir "%PROJECT_JSON_PATH%"
-echo %PROJECT_JSON_CONTENTS% > "%PROJECT_JSON_FILE%"
-echo Running %0 > "%INIT_TOOLS_LOG%"
-
-if exist "%DOTNET_TOOLS_PATH%" goto :afterdotnettoolsrestore
-
-echo Installing dotnet OLD VERSION OF THE cli...
-echo ==========================================
-echo This is temporary until we build using the new dotnetcli
-echo The dotnet cli is a large file it may take a few minutes ...
-echo powershell -ExecutionPolicy unrestricted -NoProfile -Command ".\scripts\dotnet-install.ps1 -InstallDir %DOTNET_TOOLS_PATH% -Architecture x64 -Version %DOTNET_TOOLS_VERSION% -NoPath true; exit $LastExitCode;"
-powershell -ExecutionPolicy unrestricted -NoProfile -Command ".\scripts\dotnet-install.ps1 -InstallDir %DOTNET_TOOLS_PATH% -Architecture x64 -Version %DOTNET_TOOLS_VERSION% -NoPath true; exit $LastExitCode;"
-if errorlevel 1 (
-   echo ERROR: Could not install dotnet cli correctly.
-   set TOOLS_INIT_RETURN_CODE=1
-   goto :DONE
-)
-echo "%DOTNET_TOOLS_VERSION% >> "%DOTNET_TOOLS_PATH%\sdk\%DOTNET_TOOLS_VERSION%"
-:afterdotnettoolsrestore
-
-set /p DOTNET_VERSION=< "%~dp0DotnetCLIVersion.txt"
-if exist "%DOTNET_CMD%" goto :afterdotnetrestore
-
-echo Installing dotnet cli...
-echo The dotnet cli is a large file it may take a few minutes ...
-echo powershell -ExecutionPolicy unrestricted -NoProfile -Command ".\scripts\dotnet-install.ps1 -InstallDir %DOTNET_PATH% -Architecture x64 -Version %DOTNET_VERSION% -NoPath true; exit $LastExitCode;"
-powershell -ExecutionPolicy unrestricted -NoProfile -Command ".\scripts\dotnet-install.ps1 -InstallDir %DOTNET_PATH% -Architecture x64 -Version %DOTNET_VERSION% -NoPath true; exit $LastExitCode;"
-if errorlevel 1 (
-   echo ERROR: Could not install dotnet cli correctly.
-   set TOOLS_INIT_RETURN_CODE=1
-   goto :DONE
-)
-:afterdotnetrestore
-
-if exist "%BUILD_TOOLS_PATH%" goto :afterbuildtoolsrestore
-echo Restoring BuildTools version %BUILDTOOLS_VERSION%...
-echo Running: "%DOTNET_CMD%" restore "%PROJECT_JSON_FILE%" --packages "%PACKAGES_DIR% " --source "%BUILDTOOLS_SOURCE%" >> "%INIT_TOOLS_LOG%"
-call "%DOTNET_CMD%" restore "%PROJECT_JSON_FILE%" --packages "%PACKAGES_DIR% " --source "%BUILDTOOLS_SOURCE%" >> "%INIT_TOOLS_LOG%"
-if NOT exist "%BUILD_TOOLS_PATH%init-tools.cmd" (
-  echo ERROR: Could not restore build tools correctly. See '%INIT_TOOLS_LOG%' for more details.
-  set TOOLS_INIT_RETURN_CODE=1
-  goto :DONE
-)
-
-:afterbuildtoolsrestore
-
-echo Initializing BuildTools ...
-echo Running: "%BUILD_TOOLS_PATH%init-tools.cmd" "%~dp0" "%DOTNET_CMD%" "%TOOLRUNTIME_DIR%" >> "%INIT_TOOLS_LOG%"
-call "%BUILD_TOOLS_PATH%init-tools.cmd" "%~dp0" "%DOTNET_CMD%" "%TOOLRUNTIME_DIR%" >> "%INIT_TOOLS_LOG%"
-
-echo Updating CLI NuGet Frameworks map...
-robocopy "%TOOLRUNTIME_DIR%" "%DOTNET_PATH%\sdk\%DOTNET_VERSION%" NuGet.Frameworks.dll /XO >> "%INIT_TOOLS_LOG%"
-set UPDATE_CLI_ERRORLEVEL=%ERRORLEVEL%
-if %UPDATE_CLI_ERRORLEVEL% GTR 1 (
-  echo ERROR: Failed to update Nuget for CLI {Error level %UPDATE_CLI_ERRORLEVEL%}. Please check '%INIT_TOOLS_LOG%' for more details. 1>&2
-  exit /b %UPDATE_CLI_ERRORLEVEL%
-)
-
-:: Create sempahore file
-echo Done initializing tools.
-echo Init-Tools.cmd completed for BuildTools Version: %BUILDTOOLS_VERSION% > "%BUILD_TOOLS_SEMAPHORE%"
-
-:DONE
-
-exit /b %TOOLS_INIT_RETURN_CODE%
-=======
 @echo off
 setlocal enabledelayedexpansion
 
@@ -151,5 +35,4 @@
         exit /b 1
     )
     echo %DOTNET_TOOLS_VERSION%>"%sdksentinel%"
-)
->>>>>>> 970bf1eb
+)
--- conflicted
+++ resolved
@@ -16,11 +16,8 @@
   <ItemGroup>
     <Reference Include="System.Runtime.Remoting" />
     <Reference Include="System.Windows.Forms" />
-<<<<<<< HEAD
     <PackageReference Include="FSharp.Core" Version="4.5.2" />
-=======
     <PackageReference Include="FSharp.Core" Version="4.1.19" />
->>>>>>> f332ad0d
     <ProjectReference Include="..\..\FSharp.Compiler.Service\FSharp.Compiler.Service.fsproj" />
   </ItemGroup>
   <ItemGroup Condition="'$(TargetFramework)' == 'net46'">

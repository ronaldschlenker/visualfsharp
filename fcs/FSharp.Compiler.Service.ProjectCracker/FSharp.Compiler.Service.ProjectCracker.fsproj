--- conflicted
+++ resolved
@@ -18,7 +18,6 @@
     <PackageTags>F#, compiler, msbuild</PackageTags>
   </PropertyGroup>
   <ItemGroup>
-<<<<<<< HEAD
     <Reference Include="mscorlib" />
     <Reference Include="System" />
     <Reference Include="System.Core" />
@@ -32,8 +31,6 @@
     </Reference>
   </ItemGroup>
   <ItemGroup>
-=======
->>>>>>> 44ef8142
     <Compile Include="..\FSharp.Compiler.Service.ProjectCrackerTool\ProjectCrackerOptions.fs">
       <Link>ProjectCrackerOptions.fs</Link>
     </Compile>

﻿<Project Sdk="Microsoft.NET.Sdk">
  <PropertyGroup>
    <FSharpSourcesRoot>$(MSBuildProjectDirectory)\..\..\src</FSharpSourcesRoot>
  </PropertyGroup>
  <Import Project="..\fcs.props" />
  <Import Project="..\netfx.props" />
  <PropertyGroup>
    <TargetFrameworks>net45</TargetFrameworks>
    <DisableImplicitFSharpCoreReference>true</DisableImplicitFSharpCoreReference>
    <DefineConstants>$(DefineConstants);CROSS_PLATFORM_COMPILER</DefineConstants>
    <DefineConstants>$(DefineConstants);ENABLE_MONO_SUPPORT</DefineConstants>
  </PropertyGroup>
  <PropertyGroup>
    <Description>Additional DLL for legacy compat for the F# compiler service.</Description>
    <Summary>Additional DLL for legacy compat for the F# compiler service.</Summary>
    <PackageRequireLicenseAcceptance>false</PackageRequireLicenseAcceptance>
    <Authors>Microsoft Corporation; F# community contributors</Authors>
    <PackageLicenseUrl>https://github.com/fsharp/FSharp.Compiler.Service/blob/master/LICENSE</PackageLicenseUrl>
    <PackageProjectUrl>https://github.com/fsharp/FSharp.Compiler.Service</PackageProjectUrl>
    <PackageIconUrl>https://raw.github.com/fsharp/FSharp.Compiler.Service/master/misc/logo.png</PackageIconUrl>
    <PackageTags>F#, compiler, msbuild</PackageTags>
  </PropertyGroup>
  <ItemGroup>
    <Compile Include="..\..\src\fsharp\MSBuildReferenceResolver.fs">
      <Link>Service/MSBuildReferenceResolver.fs</Link>
    </Compile>
  </ItemGroup>
  <ItemGroup>
    <Reference Include="System.Runtime" />
    <Reference Include="System.IO" />
    <PackageReference Include="FSharp.Core" Version="4.5.2" />
<<<<<<< HEAD
    <PackageReference Include="FSharp.Core" Version="4.1.19" />
    <PackageReference Include="FSharp.Core" Version="4.1.18" />
=======
>>>>>>> 99e307f3
    <ProjectReference Include="..\FSharp.Compiler.Service\FSharp.Compiler.Service.fsproj" />
    <Reference Include="Microsoft.Build.Framework, Version=12.0.0.0, Culture=neutral, PublicKeyToken=b03f5f7f11d50a3a">
      <HintPath>$(FSharpSourcesRoot)\..\fcs\dependencies\MSBuild.v12.0\Microsoft.Build.Framework.dll</HintPath>
      <Private>false</Private>
    </Reference>
    <Reference Include="Microsoft.Build.Engine, Version=12.0.0.0, Culture=neutral, PublicKeyToken=b03f5f7f11d50a3a">
      <HintPath>$(FSharpSourcesRoot)\..\fcs\dependencies\MSBuild.v12.0\Microsoft.Build.Engine.dll</HintPath>
      <Private>false</Private>
    </Reference>
    <Reference Include="Microsoft.Build, Version=12.0.0.0, Culture=neutral, PublicKeyToken=b03f5f7f11d50a3a">
      <HintPath>$(FSharpSourcesRoot)\..\fcs\dependencies\MSBuild.v12.0\Microsoft.Build.dll</HintPath>
      <Private>false</Private>
    </Reference>
    <Reference Include="Microsoft.Build.Utilities.v12.0">
      <HintPath>$(FSharpSourcesRoot)\..\fcs\dependencies\MSBuild.v12.0\Microsoft.Build.Utilities.v12.0.dll</HintPath>
      <Private>false</Private>
    </Reference>
    <Reference Include="Microsoft.Build.Tasks.v12.0">
      <HintPath>$(FSharpSourcesRoot)\..\fcs\dependencies\MSBuild.v12.0\Microsoft.Build.Tasks.v12.0.dll</HintPath>
      <Private>false</Private>
    </Reference>
  </ItemGroup>
  <ItemGroup>
    <ProjectReference Include="..\FSharp.Compiler.Service\FSharp.Compiler.Service.fsproj" />
  </ItemGroup>
</Project><|MERGE_RESOLUTION|>--- conflicted
+++ resolved
@@ -29,11 +29,8 @@
     <Reference Include="System.Runtime" />
     <Reference Include="System.IO" />
     <PackageReference Include="FSharp.Core" Version="4.5.2" />
-<<<<<<< HEAD
     <PackageReference Include="FSharp.Core" Version="4.1.19" />
     <PackageReference Include="FSharp.Core" Version="4.1.18" />
-=======
->>>>>>> 99e307f3
     <ProjectReference Include="..\FSharp.Compiler.Service\FSharp.Compiler.Service.fsproj" />
     <Reference Include="Microsoft.Build.Framework, Version=12.0.0.0, Culture=neutral, PublicKeyToken=b03f5f7f11d50a3a">
       <HintPath>$(FSharpSourcesRoot)\..\fcs\dependencies\MSBuild.v12.0\Microsoft.Build.Framework.dll</HintPath>

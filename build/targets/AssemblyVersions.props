<Project>
  <!-- Version number computation -->
  <PropertyGroup>
    <!-- Put build number 0 and today's date if this was a local build -->
    <BUILD_BUILDNUMBER Condition="'$(BUILD_BUILDNUMBER)' == ''">$([System.DateTime]::Now.ToString(yyyyMMdd.0))</BUILD_BUILDNUMBER>

    <!--
    Given $(BUILD_BUILDNUMBER) = '20161225.1'

    Then $(_Build_Year) = 2016
    Then $(_Build_Month) = 12
    Then $(_Build_Day) = 25
    Then $(_Build_Number) = 1
    Then $(Build_FileVersion) = 2016.12.25.1
    -->
    <_Build_Year>$(BUILD_BUILDNUMBER.Substring(0, 4))</_Build_Year>
    <_Build_Month>$(BUILD_BUILDNUMBER.Substring(4, 2))</_Build_Month>
    <_Build_Day>$(BUILD_BUILDNUMBER.Substring(6, 2))</_Build_Day>
    <_Build_Number>$(BUILD_BUILDNUMBER.Substring(9))</_Build_Number>
    <Build_FileVersion>$(_Build_Year).$(_Build_Month).$(_Build_Day).$(_Build_Number)</Build_FileVersion>

    <FSCoreVersion>4.4.3.0</FSCoreVersion>
    <FSProductVersion>10.1.1.0</FSProductVersion>
    <FSPackageVersion>10.1.4</FSPackageVersion>
<<<<<<< HEAD
    <VSAssemblyVersion>15.7.0.0</VSAssemblyVersion>
=======
    <VSAssemblyVersion>15.8.0.0</VSAssemblyVersion>
>>>>>>> 1a4f3218
    <MicroBuildAssemblyVersion Condition="'$(MicroBuildAssemblyVersion)' == ''">$(FSCoreVersion)</MicroBuildAssemblyVersion>

    <!-- certain delivered F# VS assemblies use a specific MicroBuildAssemblyVersion, otherwise use FSCoreVersion -->
    <MicroBuildAssemblyVersion Condition="'$(UseFSharpProductVersion)' == 'true'">$(FSProductVersion)</MicroBuildAssemblyVersion>

    <!-- certain delivered F# VS assemblies use a specific MicroBuildAssemblyVersion, otherwise use FSCoreVersion -->
    <MicroBuildAssemblyVersion Condition="'$(UseVsMicroBuildAssemblyVersion)' == 'true'">$(VSAssemblyVersion)</MicroBuildAssemblyVersion>

    <!--

    Given $(BUILD_BUILDNUMBER) = '20161225.1'
    Given $(MicroBuildAssemblyVersion) = '15.4.1.0'

    Then $(BuildTimeStamp_Date) = 161225
    Then $(BuildTimeStamp_Number) = 01
    Then $(BuildTimeStamp) = 16122501
    Then $(VsixPackageVersion) = 15.4.20161225.1
    Then $(NuGetPackageVersionSuffix) = 161225-01

    -->
    <BuildTimeStamp_Date>$(BUILD_BUILDNUMBER.Split('.')[0].Substring(2))</BuildTimeStamp_Date>
    <BuildTimeStamp_Number>$(BUILD_BUILDNUMBER.Split('.')[1].PadLeft(2, '0'))</BuildTimeStamp_Number>
    <BuildTimeStamp>$(BuildTimeStamp_Date)$(BuildTimeStamp_Number)</BuildTimeStamp>
    <VsixPackageVersion Condition="'$(CI)' != ''">$(VSAssemblyVersion.Split('.')[0]).$(VSAssemblyVersion.Split('.')[1]).$(BUILD_BUILDNUMBER)</VsixPackageVersion>
    <VsixPackageVersion Condition="'$(CI)' == ''">42.42.42.42</VsixPackageVersion>
    <NuGetPackageVersionSuffix>$(BuildTimeStamp_Date)-$(BuildTimeStamp_Number)</NuGetPackageVersionSuffix>
  </PropertyGroup>

  <Target Name="GetVsixPackageVersion" Outputs="$(VsixPackageVersion)">
  </Target>

</Project><|MERGE_RESOLUTION|>--- conflicted
+++ resolved
@@ -22,11 +22,7 @@
     <FSCoreVersion>4.4.3.0</FSCoreVersion>
     <FSProductVersion>10.1.1.0</FSProductVersion>
     <FSPackageVersion>10.1.4</FSPackageVersion>
-<<<<<<< HEAD
-    <VSAssemblyVersion>15.7.0.0</VSAssemblyVersion>
-=======
     <VSAssemblyVersion>15.8.0.0</VSAssemblyVersion>
->>>>>>> 1a4f3218
     <MicroBuildAssemblyVersion Condition="'$(MicroBuildAssemblyVersion)' == ''">$(FSCoreVersion)</MicroBuildAssemblyVersion>
 
     <!-- certain delivered F# VS assemblies use a specific MicroBuildAssemblyVersion, otherwise use FSCoreVersion -->

--- conflicted
+++ resolved
@@ -3,17 +3,12 @@
 ildasm /TEXT /LINENUM /NOBAR "%~nx1" >"%~n1.il"
 IF NOT ERRORLEVEL 0 exit 1
 
-<<<<<<< HEAD
-echo ..\..\..\..\testenv\bin\ILComparer.exe "%~n1.il.bsl" "%~n1.il"
-..\..\..\..\testenv\bin\ILComparer.exe "%~n1.il.bsl" "%~n1.il"
+echo %~dp0..\..\..\testenv\bin\ILComparer.exe "%~n1.il.bsl" "%~n1.il"
+     %~dp0..\..\..\testenv\bin\ILComparer.exe "%~n1.il.bsl" "%~n1.il"
 
 if /i "%TEST_UPDATE_BSL%" == "1" (
   echo copy /y "%~n1.il" "%~n1.il.bsl"
   copy /y "%~n1.il" "%~n1.il.bsl"
 )
 
-=======
-echo %~dp0..\..\..\testenv\bin\ILComparer.exe "%~n1.il.bsl" "%~n1.il"
-     %~dp0..\..\..\testenv\bin\ILComparer.exe "%~n1.il.bsl" "%~n1.il"
->>>>>>> 9b55eccd
 exit /b %ERRORLEVEL%

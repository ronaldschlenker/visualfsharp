
module Test

[<Struct;CLIMutable>]
type StructRecord =
    {
        X: float
        Y: float
    }

let x = StructRecord ()

<<<<<<< HEAD
let invalidUse() = 
    use mutable x = (null : System.IDisposable)
    ()


type T = X<__SOURCE_DIRECTORY__>
=======





type T = X<__SOURCE_DIRECTORY__>


open System.Collections.Generic

let f (x: List<'T>) = 
    use mutable d = x.GetEnumerator() // no warning expected here!
    while (d.MoveNext() ) do 
       ()
    ()
>>>>>>> 92303fc2
<|MERGE_RESOLUTION|>--- conflicted
+++ resolved
@@ -10,14 +10,6 @@
 
 let x = StructRecord ()
 
-<<<<<<< HEAD
-let invalidUse() = 
-    use mutable x = (null : System.IDisposable)
-    ()
-
-
-type T = X<__SOURCE_DIRECTORY__>
-=======
 
 
 
@@ -33,4 +25,3 @@
     while (d.MoveNext() ) do 
        ()
     ()
->>>>>>> 92303fc2

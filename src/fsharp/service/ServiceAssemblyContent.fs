--- conflicted
+++ resolved
@@ -556,14 +556,9 @@
             | SynTypeConstraint.WhereTyparIsDelegate (t, ts, _) -> walkTypar t; List.iter walkType ts
             | SynTypeConstraint.WhereTyparSupportsMember (ts, sign, _) -> List.iter walkType ts; walkMemberSig sign
     
-<<<<<<< HEAD
         and walkPat pat = 
             match pat with
-            | SynPat.Tuple (pats, _)
-=======
-        and walkPat = function
-            | SynPat.Tuple (_,pats, _)
->>>>>>> e709f52b
+            | SynPat.Tuple (_, pats, _)
             | SynPat.ArrayOrList (_, pats, _)
             | SynPat.Ands (pats, _) -> List.iter walkPat pats
             | SynPat.Named (pat, ident, _, _, _) ->

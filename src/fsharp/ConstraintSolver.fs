--- conflicted
+++ resolved
@@ -242,12 +242,8 @@
 let rec occursCheck g un ty = 
     match stripTyEqns g ty with 
     | TType_ucase(_, l)
-<<<<<<< HEAD
     | TType_app (_, l, _) 
-=======
-    | TType_app (_, l) 
     | TType_anon(_, l)
->>>>>>> e709f52b
     | TType_tuple (_, l) -> List.exists (occursCheck g un) l
     | TType_fun (d, r, _nullness) -> occursCheck g un d || occursCheck g un r
     | TType_var (r, _)   ->  typarEq un r 
@@ -602,12 +598,8 @@
 let rec SimplifyMeasuresInType g resultFirst ((generalizable, generalized) as param) ty =
     match stripTyparEqns ty with 
     | TType_ucase(_, l)
-<<<<<<< HEAD
     | TType_app (_, l, _) 
-=======
-    | TType_app (_, l) 
-    | TType_anon (_,l)
->>>>>>> e709f52b
+    | TType_anon (_, l)
     | TType_tuple (_, l) -> SimplifyMeasuresInTypes g param l
 
     | TType_fun (d, r, _nullness) -> if resultFirst then SimplifyMeasuresInTypes g param [r;d] else SimplifyMeasuresInTypes g param [d;r]        
@@ -644,12 +636,8 @@
 let rec GetMeasureVarGcdInType v ty =
     match stripTyparEqns ty with 
     | TType_ucase(_, l)
-<<<<<<< HEAD
     | TType_app (_, l, _) 
-=======
-    | TType_app (_, l) 
-    | TType_anon (_,l)
->>>>>>> e709f52b
+    | TType_anon (_, l)
     | TType_tuple (_, l) -> GetMeasureVarGcdInTypes v l
 
     | TType_fun (d, r, _nullness) -> GcdRational (GetMeasureVarGcdInType v d) (GetMeasureVarGcdInType v r)
@@ -948,7 +936,6 @@
     | TType_tuple (tupInfo1, l1)      , TType_tuple (tupInfo2, l2)      -> 
         if evalTupInfoIsStruct tupInfo1 <> evalTupInfoIsStruct tupInfo2 then ErrorD (ConstraintSolverError(FSComp.SR.tcTupleStructMismatch(), csenv.m, m2)) else
         SolveTypeEqualsTypeEqns csenv ndeep m2 trace None l1 l2
-<<<<<<< HEAD
 
     | TType_fun (d1, r1, nullness1)   , TType_fun (d2, r2, nullness2)   -> 
         SolveFunTypeEqn csenv ndeep m2 trace None d1 d2 r1 r2 ++ (fun () -> 
@@ -958,13 +945,10 @@
     | TType_measure ms1   , TType_measure ms2   -> 
         UnifyMeasures csenv trace ms1 ms2
 
-=======
     | TType_anon (anonInfo1, l1),TType_anon (anonInfo2, l2)      -> 
         SolveAnonInfoEqualsAnonInfo csenv m2 anonInfo1 anonInfo2 ++ (fun () -> 
         SolveTypeEqualsTypeEqns csenv ndeep m2 trace None l1 l2)
-    | TType_fun (d1, r1)   , TType_fun (d2, r2)   -> SolveFunTypeEqn csenv ndeep m2 trace None d1 d2 r1 r2
-    | TType_measure ms1   , TType_measure ms2   -> UnifyMeasures csenv trace ms1 ms2
->>>>>>> e709f52b
+
     | TType_forall(tps1, rty1), TType_forall(tps2, rty2) -> 
         if tps1.Length <> tps2.Length then localAbortD else
         let aenv = aenv.BindEquivTypars tps1 tps2 
@@ -1049,7 +1033,6 @@
     | TType_tuple (tupInfo1, l1)      , TType_tuple (tupInfo2, l2)      -> 
         if evalTupInfoIsStruct tupInfo1 <> evalTupInfoIsStruct tupInfo2 then ErrorD (ConstraintSolverError(FSComp.SR.tcTupleStructMismatch(), csenv.m, m2)) else
         SolveTypeEqualsTypeEqns csenv ndeep m2 trace cxsln l1 l2 (* nb. can unify since no variance *)
-<<<<<<< HEAD
 
     | TType_fun (d1, r1, nullness1)  , TType_fun (d2, r2, nullness2)   -> 
         (* nb. can unify since no variance *)
@@ -1057,12 +1040,10 @@
            SolveNullnessSubsumesNullness csenv m2 trace ty1 ty2 nullness1 nullness2
         )
 
-=======
     | TType_anon (anonInfo1, l1), TType_anon (anonInfo2, l2)      -> 
         SolveAnonInfoEqualsAnonInfo csenv m2 anonInfo1 anonInfo2 ++ (fun () -> 
         SolveTypeEqualsTypeEqns csenv ndeep m2 trace cxsln l1 l2) (* nb. can unify since no variance *)
-    | TType_fun (d1, r1)  , TType_fun (d2, r2)   -> SolveFunTypeEqn csenv ndeep m2 trace cxsln d1 d2 r1 r2 (* nb. can unify since no variance *)
->>>>>>> e709f52b
+
     | TType_measure ms1, TType_measure ms2    -> UnifyMeasures csenv trace ms1 ms2
 
     // Enforce the identities float=float<1>, float32=float32<1> and decimal=decimal<1> 

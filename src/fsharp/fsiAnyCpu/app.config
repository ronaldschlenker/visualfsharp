--- conflicted
+++ resolved
@@ -7,13 +7,10 @@
       <dependentAssembly>
         <assemblyIdentity name="FSharp.Core" publicKeyToken="b03f5f7f11d50a3a" culture="neutral"/>
         <bindingRedirect oldVersion="2.0.0.0-4.4.3.0" newVersion="4.4.3.0"/>
-<<<<<<< HEAD
-=======
       </dependentAssembly>
       <dependentAssembly>
         <assemblyIdentity name="System.Collections.Immutable" publicKeyToken="b03f5f7f11d50a3a" culture="neutral" />
         <bindingRedirect oldVersion="1.0.0.0-1.2.0.0" newVersion="1.2.1.0" />
->>>>>>> 0adb8230
       </dependentAssembly>
     </assemblyBinding>
   </runtime>
